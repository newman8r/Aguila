/* -*- c++ -*- */
/*
 * Gqrx SDR: Software defined radio receiver powered by GNU Radio and Qt
 *           http://gqrx.dk/
 *
 * Copyright 2011-2013 Alexandru Csete OZ9AEC.
 * Copyright (C) 2013 by Elias Oenal <EliasOenal@gmail.com>
 *
 * Gqrx is free software; you can redistribute it and/or modify
 * it under the terms of the GNU General Public License as published by
 * the Free Software Foundation; either version 3, or (at your option)
 * any later version.
 *
 * Gqrx is distributed in the hope that it will be useful,
 * but WITHOUT ANY WARRANTY; without even the implied warranty of
 * MERCHANTABILITY or FITNESS FOR A PARTICULAR PURPOSE.  See the
 * GNU General Public License for more details.
 *
 * You should have received a copy of the GNU General Public License
 * along with Gqrx; see the file COPYING.  If not, write to
 * the Free Software Foundation, Inc., 51 Franklin Street,
 * Boston, MA 02110-1301, USA.
 */
#include <string>
#include <vector>

#include <QSettings>
#include <QByteArray>
#include <QDateTime>
#include <QDesktopServices>
#include <QDebug>
#include <QTimer>
#include "qtgui/ioconfig.h"
#include "mainwindow.h"

/* Qt Designer files */
#include "ui_mainwindow.h"

/* DSP */
#include "receiver.h"


MainWindow::MainWindow(const QString cfgfile, bool edit_conf, QWidget *parent) :
    QMainWindow(parent),
    configOk(true),
    ui(new Ui::MainWindow),
    d_lnb_lo(0),
    d_hw_freq(0),
    d_fftAvg(0.5),
    d_have_audio(true),
    dec_afsk1200(0)
{
    ui->setupUi(this);

    /* Initialise default configuration directory */
    QByteArray xdg_dir = qgetenv("XDG_CONFIG_HOME");
    if (xdg_dir.isEmpty())
        m_cfg_dir = QString("%1/.config/gqrx").arg(QDir::homePath()); // Qt takes care of conversion to native separators
    else
        m_cfg_dir = QString("%1/gqrx").arg(xdg_dir.data());

    setWindowTitle(QString("Gqrx %1").arg(VERSION));

    /* frequency control widget */
    ui->freqCtrl->setup(10, (quint64) 0, (quint64) 9999e6, 1, UNITS_MHZ);
    ui->freqCtrl->setFrequency(144500000);

    d_filter_shape = receiver::FILTER_SHAPE_NORMAL;

    /* create receiver object */
    rx = new receiver("", "");
    rx->set_rf_freq(144500000.0f);

    /* meter timer */
    meter_timer = new QTimer(this);
    connect(meter_timer, SIGNAL(timeout()), this, SLOT(meterTimeout()));

    /* FFT timer & data */
    iq_fft_timer = new QTimer(this);
    connect(iq_fft_timer, SIGNAL(timeout()), this, SLOT(iqFftTimeout()));

    audio_fft_timer = new QTimer(this);
    connect(audio_fft_timer, SIGNAL(timeout()), this, SLOT(audioFftTimeout()));

    d_fftData = new std::complex<float>[MAX_FFT_SIZE];
    d_realFftData = new double[MAX_FFT_SIZE];
    d_pwrFftData = new double[MAX_FFT_SIZE]();
    d_iirFftData = new double[MAX_FFT_SIZE];
    for (int i = 0; i < MAX_FFT_SIZE; i++)
        d_iirFftData[i] = -120.0;  // dBFS

    /* timer for data decoders */
    dec_timer = new QTimer(this);
    connect(dec_timer, SIGNAL(timeout()), this, SLOT(decoderTimeout()));

    /* create dock widgets */
    uiDockRxOpt = new DockRxOpt();
    uiDockAudio = new DockAudio();
    uiDockInputCtl = new DockInputCtl();
    //uiDockIqPlay = new DockIqPlayer();
    uiDockFft = new DockFft();
    uiDockFreqTable = new DockFreqTable(m_cfg_dir, this);

    setCorner( Qt::TopLeftCorner, Qt::LeftDockWidgetArea );
    setCorner( Qt::TopRightCorner, Qt::RightDockWidgetArea );
    setCorner( Qt::BottomLeftCorner, Qt::LeftDockWidgetArea );
    setCorner( Qt::BottomRightCorner, Qt::RightDockWidgetArea );

    /* Add dock widgets to main window. This should be done even for
       dock widgets that are going to be hidden, otherwise they will
       end up floating in their own top-level window and can not be
       docked to the mainwindow.
    */
    addDockWidget(Qt::RightDockWidgetArea, uiDockInputCtl);
    addDockWidget(Qt::RightDockWidgetArea, uiDockRxOpt);
    tabifyDockWidget(uiDockInputCtl, uiDockRxOpt);

    addDockWidget(Qt::RightDockWidgetArea, uiDockAudio);
    addDockWidget(Qt::RightDockWidgetArea, uiDockFft);
    tabifyDockWidget(uiDockFft, uiDockAudio);

    addDockWidget(Qt::LeftDockWidgetArea, uiDockFreqTable);

    //addDockWidget(Qt::BottomDockWidgetArea, uiDockIqPlay);

    /* hide docks that we don't want to show initially */
    /** FIXME: Hide them initially but store layout in config **/
    //    uiDockInputCtl->hide();
    //    uiDockFft->hide();
    //uiDockIqPlay->hide();

    /* misc configurations */
    //uiDockAudio->setFftRange(0, 8000); // FM

    /* Add dock widget actions to View menu. By doing it this way all signal/slot
       connections will be established automagially.
    */
    ui->menu_View->addAction(uiDockInputCtl->toggleViewAction());
    ui->menu_View->addAction(uiDockRxOpt->toggleViewAction());
    ui->menu_View->addAction(uiDockAudio->toggleViewAction());
    ui->menu_View->addAction(uiDockFft->toggleViewAction());
    //ui->menu_View->addAction(uiDockIqPlay->toggleViewAction());
    ui->menu_View->addSeparator();
    ui->menu_View->addAction(ui->mainToolBar->toggleViewAction());
    ui->menu_View->addSeparator();
    ui->menu_View->addAction(ui->actionFullScreen);

    /* connect signals and slots */
    connect(ui->freqCtrl, SIGNAL(newFrequency(qint64)), this, SLOT(setNewFrequency(qint64)));
    connect(uiDockInputCtl, SIGNAL(lnbLoChanged(double)), this, SLOT(setLnbLo(double)));
    connect(uiDockInputCtl, SIGNAL(gainChanged(QString, double)), this, SLOT(setGain(QString,double)));
    connect(uiDockInputCtl, SIGNAL(autoGainChanged(bool)), this, SLOT(setAutoGain(bool)));
    connect(uiDockInputCtl, SIGNAL(freqCorrChanged(int)), this, SLOT(setFreqCorr(int)));
    connect(uiDockInputCtl, SIGNAL(iqSwapChanged(bool)), this, SLOT(setIqSwap(bool)));
    connect(uiDockInputCtl, SIGNAL(dcCancelChanged(bool)), this, SLOT(setDcCancel(bool)));
    connect(uiDockInputCtl, SIGNAL(iqBalanceChanged(bool)), this, SLOT(setIqBalance(bool)));
    connect(uiDockInputCtl, SIGNAL(ignoreLimitsChanged(bool)), this, SLOT(setIgnoreLimits(bool)));
    connect(uiDockInputCtl, SIGNAL(antennaSelected(QString)), this, SLOT(setAntenna(QString)));
    connect(uiDockRxOpt, SIGNAL(filterOffsetChanged(qint64)), this, SLOT(setFilterOffset(qint64)));
    connect(uiDockRxOpt, SIGNAL(demodSelected(int)), this, SLOT(selectDemod(int)));
    connect(uiDockRxOpt, SIGNAL(fmMaxdevSelected(float)), this, SLOT(setFmMaxdev(float)));
    connect(uiDockRxOpt, SIGNAL(fmEmphSelected(double)), this, SLOT(setFmEmph(double)));
    connect(uiDockRxOpt, SIGNAL(amDcrToggled(bool)), this, SLOT(setAmDcr(bool)));
    connect(uiDockRxOpt, SIGNAL(agcToggled(bool)), this, SLOT(setAgcOn(bool)));
    connect(uiDockRxOpt, SIGNAL(agcHangToggled(bool)), this, SLOT(setAgcHang(bool)));
    connect(uiDockRxOpt, SIGNAL(agcThresholdChanged(int)), this, SLOT(setAgcThreshold(int)));
    connect(uiDockRxOpt, SIGNAL(agcSlopeChanged(int)), this, SLOT(setAgcSlope(int)));
    connect(uiDockRxOpt, SIGNAL(agcGainChanged(int)), this, SLOT(setAgcGain(int)));
    connect(uiDockRxOpt, SIGNAL(agcDecayChanged(int)), this, SLOT(setAgcDecay(int)));
    connect(uiDockRxOpt, SIGNAL(noiseBlankerChanged(int,bool,float)), this, SLOT(setNoiseBlanker(int,bool,float)));
    connect(uiDockRxOpt, SIGNAL(sqlLevelChanged(double)), this, SLOT(setSqlLevel(double)));
    connect(uiDockAudio, SIGNAL(audioGainChanged(float)), this, SLOT(setAudioGain(float)));
    connect(uiDockAudio, SIGNAL(audioRecStarted(QString)), this, SLOT(startAudioRec(QString)));
    connect(uiDockAudio, SIGNAL(audioRecStopped()), this, SLOT(stopAudioRec()));
    connect(uiDockAudio, SIGNAL(audioPlayStarted(QString)), this, SLOT(startAudioPlayback(QString)));
    connect(uiDockAudio, SIGNAL(audioPlayStopped()), this, SLOT(stopAudioPlayback()));
    connect(uiDockAudio, SIGNAL(fftRateChanged(int)), this, SLOT(setAudioFftRate(int)));
    connect(uiDockFft, SIGNAL(fftSizeChanged(int)), this, SLOT(setIqFftSize(int)));
    connect(uiDockFft, SIGNAL(fftRateChanged(int)), this, SLOT(setIqFftRate(int)));
    connect(uiDockFft, SIGNAL(fftSplitChanged(int)), this, SLOT(setIqFftSplit(int)));
    connect(uiDockFft, SIGNAL(fftAvgChanged(double)), this, SLOT(setIqFftAvg(double)));
    connect(uiDockFft, SIGNAL(resetFftZoom()), ui->plotter, SLOT(resetHorizontalZoom()));
    connect(uiDockFft, SIGNAL(gotoFftCenter()), ui->plotter, SLOT(moveToCenterFreq()));
    connect(uiDockFft, SIGNAL(gotoDemodFreq()), ui->plotter, SLOT(moveToDemodFreq()));
    connect(uiDockFft, SIGNAL(fftColorChanged(QColor)), this, SLOT(setFftColor(QColor)));
    connect(uiDockFft, SIGNAL(fftFillToggled(bool)), this, SLOT(setFftFill(bool)));
<<<<<<< HEAD
    connect(uiDockFreqTable, SIGNAL(newFrequency(qint64)), this, SLOT(setNewFrequency(qint64)));
=======
    connect(uiDockFft, SIGNAL(peakDetectionToggled(bool)), this, SLOT(setPeakDetection(bool)));
>>>>>>> 4498539d

    // restore last session
    if (!loadConfig(cfgfile, true))
    {
		// first time config
        qDebug() << "Launching I/O device editor";
        if (firstTimeConfig() != QDialog::Accepted)
        {
            qDebug() << "I/O device configuration cancelled.";
            configOk = false;
        }
        else
        {
            configOk = true;
        }
    }
    else if (edit_conf == true)
    {
        qDebug() << "Launching I/O device editor";
        if (on_actionIoConfig_triggered() != QDialog::Accepted)
        {
            qDebug() << "I/O device configuration cancelled.";
            configOk = false;
        }
        else
        {
            configOk = true;
        }
	}

}

MainWindow::~MainWindow()
{
    /* stop and delete timers */
    dec_timer->stop();
    delete dec_timer;

    meter_timer->stop();
    delete meter_timer;

    iq_fft_timer->stop();
    delete iq_fft_timer;

    audio_fft_timer->stop();
    delete audio_fft_timer;

    if (m_settings)
    {
        m_settings->setValue("configversion", 2);
        m_settings->setValue("crashed", false);

        // hide toolbar (default=false)
        if (ui->mainToolBar->isHidden())
            m_settings->setValue("gui/hide_toolbar", true);
        else
            m_settings->remove("gui/hide_toolbar");

        m_settings->setValue("gui/geometry", saveGeometry());
        m_settings->setValue("gui/state", saveState());

        // save session
        storeSession();

        m_settings->sync();
        delete m_settings;
    }

    delete ui;
    delete uiDockRxOpt;
    delete uiDockAudio;
    delete uiDockFft;
    //delete uiDockIqPlay;
    delete uiDockInputCtl;
    delete uiDockFreqTable;
    delete rx;
    delete [] d_fftData;
    delete [] d_realFftData;
    delete [] d_iirFftData;
    delete [] d_pwrFftData;
}

/*! \brief Load new configuration.
 *  \param cfgfile
 *  \returns True if config is OK, False if not (e.g. no input device specified).
 *
 * If cfgfile is an absolute path it will be used as is, otherwise it is assumed to be the
 * name of a file under m_cfg_dir.
 *
 * If cfgfile does not exist it will be created.
 *
 * If no input device is specified, we return false to signal that the I/O configuration
 * dialog should be run.
 *
 * FIXME: Refactor.
 */
bool MainWindow::loadConfig(const QString cfgfile, bool check_crash)
{
    bool conf_ok = false;
    bool skip_loading_cfg = false;

    qDebug() << "Loading configuration from:" << cfgfile;

    if (m_settings)
        delete m_settings;

    if (QDir::isAbsolutePath(cfgfile))
        m_settings = new QSettings(cfgfile, QSettings::IniFormat);
    else
        m_settings = new QSettings(QString("%1/%2").arg(m_cfg_dir).arg(cfgfile), QSettings::IniFormat);

    qDebug() << "Configuration file:" << m_settings->fileName();

    if (check_crash)
    {
        if (m_settings->value("crashed", false).toBool())
        {
            qDebug() << "Crash guard triggered!" << endl;
            QMessageBox* askUserAboutConfig =
                    new QMessageBox(QMessageBox::Warning, tr("Crash Detected!"),
                                    tr("<p>Gqrx has detected problems with the current configuration. "
                                       "Loading the configuration again could cause the application to crash.</p>"
                                       "<p>Do you want to edit the settings?</p>"),
                                    QMessageBox::Yes | QMessageBox::No);
            askUserAboutConfig->setDefaultButton(QMessageBox::Yes);
            askUserAboutConfig->setTextFormat(Qt::RichText);
            askUserAboutConfig->exec();
            if (askUserAboutConfig->result() == QMessageBox::Yes)
                skip_loading_cfg = true;

            delete askUserAboutConfig;
        }
        else
        {
            m_settings->setValue("crashed", true); // clean exit will set this to FALSE
            m_settings->sync();
        }
    }

    if (skip_loading_cfg)
        return false;

    emit configChanged(m_settings);

    // manual reconf (FIXME: check status)
    bool conv_ok = false;

    // hide toolbar
    bool bool_val = m_settings->value("gui/hide_toolbar", false).toBool();
    if (bool_val)
        ui->mainToolBar->hide();

    // main window settings
    restoreGeometry(m_settings->value("gui/geometry", saveGeometry()).toByteArray());
    restoreState(m_settings->value("gui/state", saveState()).toByteArray());

    QString indev = m_settings->value("input/device", "").toString();
    if (!indev.isEmpty())
    {
        conf_ok = true;
        rx->set_input_device(indev.toStdString());

        // Update window title
        QRegExp regexp("'([a-zA-Z0-9 \\-\\_\\/\\.\\,\\(\\)]+)'");
        QString devlabel;
        if (regexp.indexIn(indev, 0) != -1)
            devlabel = regexp.cap(1);
        else
            devlabel = indev; //"Unknown";

        setWindowTitle(QString("Gqrx %1 - %2").arg(VERSION).arg(devlabel));

        // Add available antenna connectors to the UI
        std::vector<std::string> antennas = rx->get_antennas();
        uiDockInputCtl->setAntennas(antennas);

        // update gain stages
        updateGainStages();
    }

    QString outdev = m_settings->value("output/device", "").toString();
    rx->set_output_device(outdev.toStdString());

    int sr = m_settings->value("input/sample_rate", 0).toInt(&conv_ok);
    if (conv_ok && (sr > 0))
    {
        double actual_rate = rx->set_input_rate(sr);
        qDebug() << "Requested sample rate:" << sr;
        qDebug() << "Actual sample rate   :" << QString("%1").arg(actual_rate, 0, 'f', 6);
        uiDockRxOpt->setFilterOffsetRange((qint64)(0.9*actual_rate));
        ui->plotter->setSampleRate(actual_rate);
        ui->plotter->setSpanFreq((quint32)actual_rate);
    }

    qint64 bw = m_settings->value("input/bandwidth", 0).toInt(&conv_ok);
    if (conv_ok)
    {
        // set analog bw even if 0 since for some devices 0 Hz means "auto"
        double actual_bw = rx->set_analog_bandwidth((double)bw);
        qDebug() << "Requested bandwidth:" << bw << "Hz";
        qDebug() << "Actual bandwidth   :" << actual_bw << "Hz";
    }

    uiDockInputCtl->readSettings(m_settings);
    uiDockRxOpt->readSettings(m_settings);
    uiDockFft->readSettings(m_settings);
    uiDockAudio->readSettings(m_settings);

    ui->freqCtrl->setFrequency(m_settings->value("input/frequency", 144500000).toLongLong(&conv_ok));
    setNewFrequency(ui->freqCtrl->getFrequency()); // ensure all GUI and RF is updated

    return conf_ok;
}

/*! \brief Save current configuration to a file.
 *  \param cfgfile
 *  \returns True if the operation was successful.
 *
 * If cfgfile is an absolute path it will be used as is, otherwise it is assumed to be the
 * name of a file under m_cfg_dir.
 *
 * If cfgfile already exists it will be overwritten (we assume that a file selection dialog
 * has already asked for confirmation of overwrite.
 *
 * Since QSettings does not support "save as" we do this by copying the current
 * settings to a new file.
 */
bool MainWindow::saveConfig(const QString cfgfile)
{
    QString oldfile = m_settings->fileName();
    QString newfile;

    qDebug() << "Saving configuration to:" << cfgfile;

    m_settings->sync();

    if (QDir::isAbsolutePath(cfgfile))
        newfile = cfgfile;
    else
        newfile = QString("%1/%2").arg(m_cfg_dir).arg(cfgfile);

    if (QFile::exists(newfile))
    {
        qDebug() << "File" << newfile << "already exists => DELETING...";
        if (QFile::remove(newfile))
            qDebug() << "Deleted" << newfile;
        else
            qDebug() << "Failed to delete" << newfile;
    }
    if (QFile::copy(oldfile, newfile))
    {
        // ensure that old config has crash cleared
        m_settings->setValue("crashed", false);
        m_settings->sync();

        loadConfig(cfgfile, false);
        return true;
    }
    else
    {
        qDebug() << "Error saving configuration to" << newfile;
        return false;
    }
}

/*! \brief Store session-related parameters (frequency, gain,...)
 *
 * This needs to be called when we switch input source, otherwise the
 * new source would use the parameters stored on last exit.
 */
void MainWindow::storeSession()
{
    if (m_settings)
    {
        m_settings->setValue("input/frequency", ui->freqCtrl->getFrequency());

        uiDockInputCtl->saveSettings(m_settings);
        uiDockRxOpt->saveSettings(m_settings);
        uiDockFft->saveSettings(m_settings);
        uiDockAudio->saveSettings(m_settings);
    }
}

/*! \brief Update RF frequency range.
 *  \param ignore_limits Whether ignore the hardware specd and allow DC-to-light range.
 *
 * Useful when we read a new configuration with a new input device. This function will
 * fetch the frequency range of the receiver and update the frequency control and frequency
 * bar widgets.
 *
 * This function must also be called when the LNB LO has changed.
 */
void MainWindow::updateFrequencyRange(bool ignore_limits)
{
    double startd, stopd, stepd;

    if (ignore_limits)
    {
        ui->freqCtrl->setup(10, (quint64) 0, (quint64) 9999e6, 1, UNITS_MHZ);
    }
    else if (rx->get_rf_range(&startd, &stopd, &stepd) == receiver::STATUS_OK)
    {
        qDebug() << QString("New frequnecy range: %1 - %2 MHz (step is %3 Hz but we use 1 Hz).").
                    arg(startd*1.0e-6).arg(stopd*1.0e-6).arg(stepd);

        qint64 start = (qint64)startd + d_lnb_lo;
        qint64 stop  = (qint64)stopd  + d_lnb_lo;

        ui->freqCtrl->setup(10, start, stop, 1, UNITS_MHZ);
    }
    else
    {
        qDebug() << __func__ << "failed fetching new frequency range";
    }
}

/*! \brief Update gain stages.
 *
 * This function fetches a list of available gain stages with their range
 * and sends them to the input control UI widget.
 */
void MainWindow::updateGainStages()
{
    gain_list_t gain_list;
    std::vector<std::string> gain_names = rx->get_gain_names();
    gain_t gain;

    for (std::vector<std::string>::iterator it = gain_names.begin(); it != gain_names.end(); ++it)
    {
        gain.name = *it;
        rx->get_gain_range(gain.name, &gain.start, &gain.stop, &gain.step);
        gain.value = rx->get_gain(gain.name);
        gain_list.push_back(gain);
    }

    uiDockInputCtl->setGainStages(gain_list);
}

/*! \brief Slot for receiving frequency change signals.
 *  \param[in] freq The new frequency.
 *
 * This slot is connected to the CFreqCtrl::newFrequency() signal and is used
 * to set new receive frequency.
 */
void MainWindow::setNewFrequency(qint64 rx_freq)
{
    double hw_freq = (double)(rx_freq-d_lnb_lo) - rx->get_filter_offset();
    qint64 center_freq = rx_freq - (qint64)rx->get_filter_offset();

    d_hw_freq = (qint64)hw_freq;

    // set receiver frequency
    rx->set_rf_freq(hw_freq);

    // update widgets
    ui->plotter->setCenterFreq(center_freq);
    uiDockRxOpt->setHwFreq(d_hw_freq);
    ui->freqCtrl->setFrequency(rx_freq);
    uiDockFreqTable->setNewFrequency(rx_freq);
}

/*! \brief Set new LNB LO frequency.
 *  \param freq_mhz The new frequency in MHz.
 */
void MainWindow::setLnbLo(double freq_mhz)
{
    // calculate current RF frequency
    qint64 rf_freq = ui->freqCtrl->getFrequency() - d_lnb_lo;

    d_lnb_lo = qint64(freq_mhz*1e6);
    qDebug() << "New LNB LO:" << d_lnb_lo << "Hz";

    // Update ranges and show updated frequency
    updateFrequencyRange(uiDockInputCtl->ignoreLimits());
    ui->freqCtrl->setFrequency(d_lnb_lo + rf_freq);
    ui->plotter->setCenterFreq(d_lnb_lo + d_hw_freq);
}

/*! \brief Select new antenna connector. */
void MainWindow::setAntenna(const QString antenna)
{
    qDebug() << "New antenna selected:" << antenna;
    rx->set_antenna(antenna.toStdString());
}

/*! \brief Set new channel filter offset.
 *  \param freq_hz The new filter offset in Hz.
 */
void MainWindow::setFilterOffset(qint64 freq_hz)
{
    rx->set_filter_offset((double) freq_hz);
    ui->plotter->setFilterOffset(freq_hz);

    qint64 rx_freq = d_hw_freq + d_lnb_lo + freq_hz;
    ui->freqCtrl->setFrequency(rx_freq);
}

/*! \brief Set a specific gain.
 *  \param name The name of the gain stage to adjust.
 *  \param gain The new value.
 */
void MainWindow::setGain(QString name, double gain)
{
    rx->set_gain(name.toStdString(), gain);
}

/*! \brief Enable / disable hardware AGC. */
void MainWindow::setAutoGain(bool enabled)
{
    rx->set_auto_gain(enabled);
}

/*! \brief Set new frequency offset value.
 *  \param ppm Frequency correction.
 *
 * The valid range is between -200 and 200, though this is not checked.
 */
void MainWindow::setFreqCorr(int ppm)
{
    qDebug() << __FUNCTION__ << ":" << ppm << "ppm";
    rx->set_freq_corr(ppm);
}


/*! \brief Enable/disable I/Q reversion. */
void MainWindow::setIqSwap(bool reversed)
{
    rx->set_iq_swap(reversed);
}

/*! \brief Enable/disable automatic DC removal. */
void MainWindow::setDcCancel(bool enabled)
{
    rx->set_dc_cancel(enabled);
}

/*! \brief Enable/disable automatic IQ balance. */
void MainWindow::setIqBalance(bool enabled)
{
    rx->set_iq_balance(enabled);
}

/*! \brief Ignore hardware limits.
 *  \param ignore_limits Whether harware limits should be ignored or not.
 *
 * This slot is triggered when the user changes the "Ignore hardware limits" option.
 * It will update the allowed frequency range and also update the current RF center
 * frequency, which may change when we swich from ignore to don't ignore.
 */
void MainWindow::setIgnoreLimits(bool ignore_limits)
{
    updateFrequencyRange(ignore_limits);

    qint64 freq = (qint64)rx->get_rf_freq();
    ui->freqCtrl->setFrequency(d_lnb_lo + freq);

    // This will ensure that if frequency is clamped, the UI
    // will be updated with the correct frequwncy.
    freq = ui->freqCtrl->getFrequency();
    setNewFrequency(freq);
}

/*! \brief Select new demodulator.
 *  \param demod New demodulator index.
 *
 * This slot basically maps the index of the mode selector to receiver::demod
 * and configures the default channel filter.
 *
 */
void MainWindow::selectDemod(int index)
{
    double quad_rate;
    float maxdev;
    int filter_preset = uiDockRxOpt->currentFilter();
    int flo=0, fhi=0, click_res=100;


    switch (index) {

    case DockRxOpt::MODE_OFF:
        /* Spectrum analyzer only */
        rx->set_demod(receiver::RX_DEMOD_OFF);
        flo = 0;
        fhi = 0;
        click_res = 100;

        break;

    case DockRxOpt::MODE_RAW:
        /* Raw I/Q */
        qDebug() << "RAW I/Q mode not implemented!";
        break;

        /* AM */
    case DockRxOpt::MODE_AM:
        rx->set_demod(receiver::RX_DEMOD_AM);
        ui->plotter->setDemodRanges(-20000, -250, 250, 20000, true);
        uiDockAudio->setFftRange(0,15000);
        click_res = 100;
        switch (filter_preset)
        {
        case 0: //wide
            flo = -10000;
            fhi = 10000;
            break;
        case 2: // narrow
            flo = -2500;
            fhi = 2500;
            break;
        default: // normal
            flo = -5000;
            fhi = 5000;
            break;
        }
        break;

        /* Narrow FM */
    case DockRxOpt::MODE_NFM:
        rx->set_demod(receiver::RX_DEMOD_NFM);
        click_res = 100;
        maxdev = uiDockRxOpt->currentMaxdev();
        if (maxdev < 20000.0)
        {   /** FIXME **/
            ui->plotter->setDemodRanges(-25000, -250, 250, 25000, true);
            uiDockAudio->setFftRange(0,12000);
            switch (filter_preset) {
            case 0: //wide
                flo = -10000;
                fhi = 10000;
                break;
            case 2: // narrow
                flo = -2500;
                fhi = 2500;
                break;
            default: // normal
                flo = -5000;
                fhi = 5000;
                break;
            }
        }
        else
        {
            ui->plotter->setDemodRanges(-45000, -10000, 10000, 45000, true);
            uiDockAudio->setFftRange(0,24000);
            switch (filter_preset) {
            /** FIXME: not sure about these **/
            case 0: //wide
                flo = -45000;
                fhi = 45000;
                break;
            case 2: // narrow
                flo = -10000;
                fhi = 10000;
                break;
            default: // normal
                flo = -35000;
                fhi = 35000;
                break;
            }
        }
        break;

        /* Broadcast FM */
    case DockRxOpt::MODE_WFM_MONO:
    case DockRxOpt::MODE_WFM_STEREO:
        quad_rate = rx->get_input_rate();
        if (quad_rate < 200.0e3)
            ui->plotter->setDemodRanges(-0.9*quad_rate/2.0, -10000,
                                        10000, 0.9*quad_rate/2.0,
                                        true);
        else
            ui->plotter->setDemodRanges(-250000, -10000, 10000, 250000, true);
        uiDockAudio->setFftRange(0,24000);  /** FIXME: get audio rate from rx **/
        click_res = 1000;
        switch (filter_preset)
        {
        case 0: //wide
            flo = -100000;
            fhi = 100000;
            break;
        case 2: // narrow
            flo = -60000;
            fhi = 60000;
            break;
        default: // normal
            flo = -80000;
            fhi = 80000;
            break;
        }
        if (index == DockRxOpt::MODE_WFM_MONO)
            rx->set_demod(receiver::RX_DEMOD_WFM_M);
        else
            rx->set_demod(receiver::RX_DEMOD_WFM_S);

        break;

        /* LSB */
    case DockRxOpt::MODE_LSB:
        rx->set_demod(receiver::RX_DEMOD_SSB);
        ui->plotter->setDemodRanges(-10000, -100, -5000, 0, false);
        uiDockAudio->setFftRange(0,3500);
        click_res = 10;
        switch (filter_preset)
        {
        case 0: //wide
            flo = -4100;
            fhi = -100;
            break;
        case 2: // narrow
            flo = -1600;
            fhi = -200;
            break;
        default: // normal
            flo = -3000;
            fhi = -200;
            break;
        }
        break;

        /* USB */
    case DockRxOpt::MODE_USB:
        rx->set_demod(receiver::RX_DEMOD_SSB);
        ui->plotter->setDemodRanges(0, 5000, 100, 10000, false);
        uiDockAudio->setFftRange(0,3500);
        click_res = 10;
        switch (filter_preset)
        {
        case 0: //wide
            flo = 100;
            fhi = 4100;
            break;
        case 2: // narrow
            flo = 200;
            fhi = 1600;
            break;
        default: // normal
            flo = 200;
            fhi = 3000;
            break;
        }
        break;

        /* CW-L */
    case DockRxOpt::MODE_CWL:
        rx->set_demod(receiver::RX_DEMOD_SSB);
        ui->plotter->setDemodRanges(-10000, -100, -5000, 0, false);
        uiDockAudio->setFftRange(0,1500);
        click_res = 10;
        switch (filter_preset)
        {
        case 0: //wide
            flo = -2300;
            fhi = -200;
            break;
        case 2: // narrow
            flo = -900;
            fhi = -400;
            break;
        default: // normal
            flo = -1200;
            fhi = -200;
            break;
        }
        break;

        /* CW-U */
    case DockRxOpt::MODE_CWU:
        rx->set_demod(receiver::RX_DEMOD_SSB);
        ui->plotter->setDemodRanges(0, 5000, 100, 10000, false);
        uiDockAudio->setFftRange(0,1500);
        click_res = 10;
        switch (filter_preset)
        {
        case 0: //wide
            flo = 200;
            fhi = 2300;
            break;
        case 2: // narrow
            flo = 400;
            fhi = 900;
            break;
        default: // normal
            flo = 200;
            fhi = 1200;
            break;
        }
        break;

    default:
        qDebug() << "Unsupported mode selection: " << index;
        flo = -5000;
        fhi = 5000;
        click_res = 100;
        break;
    }

    qDebug() << "Filter preset for mode" << index << "LO:" << flo << "HI:" << fhi;
    ui->plotter->setHiLowCutFrequencies(flo, fhi);
    ui->plotter->setClickResolution(click_res);
    ui->plotter->setFilterClickResolution(click_res);
    rx->set_filter((double)flo, (double)fhi, receiver::FILTER_SHAPE_NORMAL);

    d_have_audio = ((index != DockRxOpt::MODE_OFF) && (index != DockRxOpt::MODE_RAW));
}


/*! \brief New FM deviation selected.
 *  \param max_dev The enw FM deviation.
 */
void MainWindow::setFmMaxdev(float max_dev)
{
    qDebug() << "FM MAX_DEV: " << max_dev;

    /* receiver will check range */
    rx->set_fm_maxdev(max_dev);

    /* update filter */
    if (max_dev < 20000.0)
    {
        ui->plotter->setDemodRanges(-25000, -1000, 1000, 25000, true);
        ui->plotter->setHiLowCutFrequencies(-5000, 5000);
        rx->set_filter(-5000.0, 5000.0, receiver::FILTER_SHAPE_NORMAL);
    }
    else
    {
        ui->plotter->setDemodRanges(-45000, -10000, 10000, 45000, true);
        ui->plotter->setHiLowCutFrequencies(-35000, 35000);
        rx->set_filter(-35000.0, 35000.0, receiver::FILTER_SHAPE_NORMAL);
    }
}


/*! \brief New FM de-emphasis time consant selected.
 *  \param tau The new time constant
 */
void MainWindow::setFmEmph(double tau)
{
    qDebug() << "FM TAU: " << tau;

    /* receiver will check range */
    rx->set_fm_deemph(tau);
}


/*! \brief AM DCR status changed (slot).
 *  \param enabled Whether DCR is enabled or not.
 */
void MainWindow::setAmDcr(bool enabled)
{
    rx->set_am_dcr(enabled);
}

/*! \brief Audio gain changed.
 *  \param value The new audio gain in dB.
 */
void MainWindow::setAudioGain(float value)
{
    rx->set_af_gain(value);
}

/*! \brief Set AGC ON/OFF.
 *  \param agc_on Whether AGC is ON (true) or OFF (false).
 */
void MainWindow::setAgcOn(bool agc_on)
{
    rx->set_agc_on(agc_on);
}

/*! \brief AGC hang ON/OFF.
 *  \param use_hang Whether to use hang.
 */
void MainWindow::setAgcHang(bool use_hang)
{
    rx->set_agc_hang(use_hang);
}

/*! \brief AGC threshold changed.
 *  \param threshold The new threshold.
 */
void MainWindow::setAgcThreshold(int threshold)
{
    rx->set_agc_threshold(threshold);
}

/*! \brief AGC slope factor changed.
 *  \param factor The new slope factor.
 */
void MainWindow::setAgcSlope(int factor)
{
    rx->set_agc_slope(factor);
}

/*! \brief AGC manual gain changed.
 *  \param gain The new manual gain in dB.
 */
void MainWindow::setAgcGain(int gain)
{
    rx->set_agc_manual_gain(gain);
}

/*! \brief AGC decay changed.
 *  \param factor The new AGC decay.
 */
void MainWindow::setAgcDecay(int msec)
{
    rx->set_agc_decay(msec);
}

/*! \brief Noide blanker configuration changed.
 *  \param nb1 Noise blanker 1 ON/OFF.
 *  \param nb2 Noise blanker 2 ON/OFF.
 *  \param threshold Noise blanker threshold.
 */
void MainWindow::setNoiseBlanker(int nbid, bool on, float threshold)
{
    qDebug() << "Noise blanker NB:" << nbid << " ON:" << on << "THLD:" << threshold;

    rx->set_nb_on(nbid, on);
    rx->set_nb_threshold(nbid, threshold);
}


/*! \brief Squelch level changed.
 *  \param level_db The new squelch level in dBFS.
 */
void MainWindow::setSqlLevel(double level_db)
{
    rx->set_sql_level(level_db);
}


/*! \brief Signal strength meter timeout */
void MainWindow::meterTimeout()
{
    float level;

    level = rx->get_signal_pwr(true);
    ui->sMeter->setLevel(level);
}

/*! \brief Baseband FFT plot timeout. */
void MainWindow::iqFftTimeout()
{
    unsigned int fftsize;
    unsigned int i;
    double gain;
    double pwr;
    std::complex<float> pt;             /* a single FFT point used in calculations */
    std::complex<float> scaleFactor;    /* normalizing factor (fftsize cast to complex) */


    rx->get_iq_fft_data(d_fftData, fftsize);

    if (fftsize == 0)
    {
        /* nothing to do, wait until next activation. */
        return;
    }

    scaleFactor = std::complex<float>((float)fftsize);

    /** FIXME: move post processing to rx_fft_c **/
    /* Normalize, calculcate power and shift the FFT */
    for (i = 0; i < fftsize; i++)
    {

        /* normalize and shift */
        if (i < fftsize/2)
        {
            pt = d_fftData[fftsize/2+i] / scaleFactor;
        }
        else
        {
            pt = d_fftData[i-fftsize/2] / scaleFactor;
        }
        pwr = pt.imag()*pt.imag() + pt.real()*pt.real();

        /* calculate power in dBFS */
        d_realFftData[i] = 10.0 * log10(pwr + 1.0e-20);

        /* FFT averaging (aka. video filter) */
        gain = d_fftAvg * (150.0+d_realFftData[i])/150.0;
        //gain = 0.1;

        d_iirFftData[i] = (1.0 - gain) * d_iirFftData[i] + gain * d_realFftData[i];

    }

    ui->plotter->setNewFttData(d_iirFftData, d_realFftData, fftsize);

}

/*! \brief Audio FFT plot timeout. */
void MainWindow::audioFftTimeout()
{
    unsigned int fftsize;
    unsigned int i;
    std::complex<float> pt;             /* a single FFT point used in calculations */
    std::complex<float> scaleFactor;    /* normalizing factor (fftsize cast to complex) */

    if (!d_have_audio)
        return;

    rx->get_audio_fft_data(d_fftData, fftsize);

    if (fftsize == 0)
    {
        /* nothing to do, wait until next activation. */
        qDebug() << "No audio FFT data.";
        return;
    }

    scaleFactor = std::complex<float>((float)fftsize);

    /** FIXME: move post processing to rx_fft_f **/
    /* Normalize, calculcate power and shift the FFT */
    for (i = 0; i < fftsize; i++)
    {
        /* normalize and shift */
        if (i < fftsize/2)
        {
            pt = d_fftData[fftsize/2+i] / scaleFactor;
        }
        else
        {
            pt = d_fftData[i-fftsize/2] / scaleFactor;
        }

        /* calculate power in dBFS */
        d_realFftData[i] = 10.0 * log10(pt.imag()*pt.imag() + pt.real()*pt.real() + 1.0e-20);
    }

    uiDockAudio->setNewFttData(d_realFftData, fftsize);
}


/*! \brief Start audio recorder.
 *  \param filename The file name into which audio should be recorded.
 */
void MainWindow::startAudioRec(const QString filename)
{
    if (rx->start_audio_recording(filename.toStdString()))
    {
        ui->statusBar->showMessage(tr("Error starting audio recorder"));

        /* reset state of record button */
        uiDockAudio->setAudioRecButtonState(false);
    }
    else
    {
        ui->statusBar->showMessage(tr("Recording audio to %1").arg(filename));
    }
}


/*! \brief Stop audio recorder. */
void MainWindow::stopAudioRec()
{
    if (rx->stop_audio_recording())
    {
        /* okay, this one would be weird if it really happened */
        ui->statusBar->showMessage(tr("Error stopping audio recorder"));

        uiDockAudio->setAudioRecButtonState(true);
    }
    else
    {
        ui->statusBar->showMessage(tr("Audio recorder stopped"), 5000);
    }
}


/*! \brief Start playback of audio file. */
void MainWindow::startAudioPlayback(const QString filename)
{
    if (rx->start_audio_playback(filename.toStdString()))
    {
        ui->statusBar->showMessage(tr("Error trying to play %1").arg(filename));

        /* reset state of record button */
        uiDockAudio->setAudioPlayButtonState(false);
    }
    else
    {
        ui->statusBar->showMessage(tr("Playing %1").arg(filename));
    }
}

/*! \brief Stop playback of audio file. */
void MainWindow::stopAudioPlayback()
{
    if (rx->stop_audio_playback())
    {
        /* okay, this one would be weird if it really happened */
        ui->statusBar->showMessage(tr("Error stopping audio playback"));

        uiDockAudio->setAudioPlayButtonState(true);
    }
    else
    {
        ui->statusBar->showMessage(tr("Audio playback stopped"), 5000);
    }
}


/*! \brief Start/stop I/Q data playback.
 *  \param play True if playback is started, false if it is stopped.
 *  \param filename Full path of the I/Q data file.
 */
void MainWindow::toggleIqPlayback(bool play, const QString filename)
{
    if (play)
    {
        /* starting playback */
        if (rx->start_iq_playback(filename.toStdString(), 96000.0))
        {
            ui->statusBar->showMessage(tr("Error trying to play %1").arg(filename));
        }
        else
        {
            ui->statusBar->showMessage(tr("Playing %1").arg(filename));

            /* disable REC button */
            ui->actionIqRec->setEnabled(false);
        }
    }
    else
    {
        /* stopping playback */
        if (rx->stop_iq_playback())
        {
            /* okay, this one would be weird if it really happened */
            ui->statusBar->showMessage(tr("Error stopping I/Q playback"));
        }
        else
        {
            ui->statusBar->showMessage(tr("I/Q playback stopped"), 5000);
        }

        /* enable REC button */
        ui->actionIqRec->setEnabled(true);
    }
}


/*! \brief FFT size has changed. */
void MainWindow::setIqFftSize(int size)
{
    qDebug() << "Changing baseband FFT size to" << size;
    rx->set_iq_fft_size(size);
}

/*! \brief Baseband FFT rate has changed. */
void MainWindow::setIqFftRate(int fps)
{
    int interval;

    if (fps == 0)
    {
        interval = 36e7; // 100 hours
        ui->plotter->setRunningState(false);
    }
    else
    {
        interval = 1000 / fps;

        if (iq_fft_timer->isActive())
            ui->plotter->setRunningState(true);
    }

    if (interval > 9 && iq_fft_timer->isActive())
        iq_fft_timer->setInterval(interval);
}

/*! \brief Vertical split between waterfall and pandapter changed.
 *  \param pct_pand The percentage of the waterfall.
 */
void MainWindow::setIqFftSplit(int pct_wf)
{
    if ((pct_wf >= 10) && (pct_wf <= 100))
    {
        ui->plotter->setPercent2DScreen(pct_wf);
    }
}

void MainWindow::setIqFftAvg(double avg)
{
    if ((avg >= 0) && (avg <= 1.0))
        d_fftAvg = avg;
}

/*! \brief Audio FFT rate has changed. */
void MainWindow::setAudioFftRate(int fps)
{
    int interval = 1000 / fps;

    if (interval < 10)
        return;

    if (audio_fft_timer->isActive())
        audio_fft_timer->setInterval(interval);
}

/*! Set FFT plot color. */
void MainWindow::setFftColor(const QColor color)
{
    ui->plotter->setFftPlotColor(color);
    uiDockAudio->setFftColor(color);
}

/*! Enalbe/disable filling the aread below the FFT plot. */
void MainWindow::setFftFill(bool enable)
{
    ui->plotter->setFftFill(enable);
    uiDockAudio->setFftFill(enable);
}

void MainWindow::setPeakDetection(bool enabled)
{
    ui->plotter->setPeakDetection(enabled ,2);
}

/*! \brief Force receiver reconfiguration.
 *
 * Aka. jerky dongle workaround.
 *
 * This function forces a receiver reconfiguration by sending a fake
 * selectDemod() signal using the current demodulator selection.
 *
 * This function provides a workaround for the "jerky streaming" that has
 * been experienced using some RTL-SDR dongles when DSP processing is
 * started. The jerkyness disappears when trhe receiver is reconfigured
 * by selecting a new demodulator.
 */
void MainWindow::forceRxReconf()
{
    qDebug() << "Force RX reconf (jerky dongle workarond)...";
    selectDemod(uiDockRxOpt->currentDemod());
}

/*! \brief Start/Stop DSP processing.
 *  \param checked Flag indicating whether DSP processing should be ON or OFF.
 *
 * This slot is executed when the actionDSP is toggled by the user. This can either be
 * via the menu bar or the "power on" button in the main toolbar.
 */
void MainWindow::on_actionDSP_triggered(bool checked)
{
    if (checked)
    {
        /* start receiver */
        rx->start();

        /* start GUI timers */
        meter_timer->start(100);

        if (uiDockFft->fftRate())
        {
            iq_fft_timer->start(1000/uiDockFft->fftRate());
            ui->plotter->setRunningState(true);
        }
        else
        {
            iq_fft_timer->start(36e7); // 100 hours
            ui->plotter->setRunningState(false);
        }

        audio_fft_timer->start(100);

        /* update menu text and button tooltip */
        ui->actionDSP->setToolTip(tr("Stop DSP processing"));
        ui->actionDSP->setText(tr("Stop DSP"));

        // reconfigure RX after 1s to counteract possible jerky streaming from rtl dongles
        QTimer::singleShot(1000, this, SLOT(forceRxReconf()));
    }
    else
    {
        /* stop GUI timers */
        meter_timer->stop();
        iq_fft_timer->stop();
        audio_fft_timer->stop();

        /* stop receiver */
        rx->stop();

        /* update menu text and button tooltip */
        ui->actionDSP->setToolTip(tr("Start DSP processing"));
        ui->actionDSP->setText(tr("Start DSP"));

        ui->plotter->setRunningState(false);
    }
}

/*! \brief Action: I/O device configurator triggered.
 *
 * This slot is activated when the user selects "I/O Devices" in the
 * menu. It activates the I/O configurator and if the user closes the
 * configurator using the OK button, the new configuration is read and
 * sent to the receiver.
 */
int MainWindow::on_actionIoConfig_triggered()
{
    qDebug() << "Configure I/O devices.";

    CIoConfig *ioconf = new CIoConfig(m_settings);
    int confres = ioconf->exec();

    if (confres == QDialog::Accepted)
    {
        if (ui->actionDSP->isChecked())
            // suspend DSP while we reload settings
            on_actionDSP_triggered(false);

        storeSession();
        loadConfig(m_settings->fileName(), false);

        if (ui->actionDSP->isChecked())
            // restsart DSP
            on_actionDSP_triggered(true);
    }

    delete ioconf;

    return confres;
}


/*! \brief Runc first time configurator. */
int MainWindow::firstTimeConfig()
{
    qDebug() << __func__;

    CIoConfig *ioconf = new CIoConfig(m_settings);
    int confres = ioconf->exec();

    if (confres == QDialog::Accepted)
        loadConfig(m_settings->fileName(), false);

    delete ioconf;

    return confres;
}


/*! \brief Load configuration activated by user. */
void MainWindow::on_actionLoadSettings_triggered()
{
    QString cfgfile = QFileDialog::getOpenFileName(this,
                                                   tr("Load settings"),
                                                   m_last_dir.isEmpty() ? m_cfg_dir : m_last_dir,
                                                   tr("Settings (*.conf)"));

    qDebug() << "File to open:" << cfgfile;

    if (cfgfile.isEmpty())
        return;

    if (!cfgfile.endsWith(".conf", Qt::CaseSensitive))
        cfgfile.append(".conf");

    loadConfig(cfgfile, cfgfile != m_settings->fileName());

    // store last dir
    QFileInfo fi(cfgfile);
    if (m_cfg_dir != fi.absolutePath())
        m_last_dir = fi.absolutePath();
}

/*! \brief Save configuration activated by user. */
void MainWindow::on_actionSaveSettings_triggered()
{
    QString cfgfile = QFileDialog::getSaveFileName(this,
                                                   tr("Save settings"),
                                                   m_last_dir.isEmpty() ? m_cfg_dir : m_last_dir,
                                                   tr("Settings (*.conf)"));

    qDebug() << "File to save:" << cfgfile;

    if (cfgfile.isEmpty())
        return;

    if (!cfgfile.endsWith(".conf", Qt::CaseSensitive))
        cfgfile.append(".conf");

    storeSession();
    saveConfig(cfgfile);

    // store last dir
    QFileInfo fi(cfgfile);
    if (m_cfg_dir != fi.absolutePath())
        m_last_dir = fi.absolutePath();
}


/*! \brief Toggle I/Q recording. */
void MainWindow::on_actionIqRec_triggered(bool checked)
{
    Q_UNUSED(checked)

#if 0
    if (checked)
    {
        /* generate file name using date, time, rf freq and BW */
        int freq = (int)rx->get_rf_freq()/1000;
        // FIXME: option to use local time
        QString lastRec = QDateTime::currentDateTimeUtc().toString("gqrx-yyyyMMdd-hhmmss-%1-96.'bin'").arg(freq);

        /* start recorder */
        if (rx->start_iq_recording(lastRec.toStdString()))
        {
            /* reset action status */
            ui->actionIqRec->toggle();
            ui->statusBar->showMessage(tr("Error starting I/Q recoder"));
        }
        else
        {
            ui->statusBar->showMessage(tr("Recording I/Q data to: %1").arg(lastRec), 5000);

            /* disable I/Q player */
            uiDockIqPlay->setEnabled(false);
        }
    }
    else
    {
        /* stop current recording */
        if (rx->stop_iq_recording())
        {
            ui->statusBar->showMessage(tr("Error stopping I/Q recoder"));
        }
        else
        {
            ui->statusBar->showMessage(tr("I/Q data recoding stopped"), 5000);
        }

        /* enable I/Q player */
        uiDockIqPlay->setEnabled(true);
    }
#endif
}

/* CPlotter::NewDemodFreq() is emitted */
void MainWindow::on_plotter_newDemodFreq(qint64 freq, qint64 delta)
{
    // set RX filter
    rx->set_filter_offset((double) delta);

    // update RF freq label and channel filter offset
    uiDockRxOpt->setFilterOffset(delta);
    ui->freqCtrl->setFrequency(freq);
}

/* CPlotter::NewfilterFreq() is emitted */
void MainWindow::on_plotter_newFilterFreq(int low, int high)
{
    receiver::status retcode;

    /* parameter correctness will be checked in receiver class */
    retcode = rx->set_filter((double) low, (double) high, d_filter_shape);

    if (retcode == receiver::STATUS_OK)
        uiDockRxOpt->setFilterParam(low, high);
}

void MainWindow::on_plotter_newCenterFreq(qint64 f)
{
    rx->set_rf_freq(f);
    ui->freqCtrl->setFrequency(f);
}

/*! \brief Full screen button or menu item toggled. */
void MainWindow::on_actionFullScreen_triggered(bool checked)
{
    if (checked)
    {
        ui->statusBar->hide();
        showFullScreen();
    }
    else
    {
        ui->statusBar->show();
        showNormal();
    }
}


#define DATA_BUFFER_SIZE 48000

/*! \brief AFSK1200 decoder action triggered.
 *
 * This slot is called when the user activates the AFSK1200
 * action. It will create an AFSK1200 decoder window and start
 * and start pushing data from the receiver to it.
 */
void MainWindow::on_actionAFSK1200_triggered()
{

    if (dec_afsk1200 != 0)
    {
        qDebug() << "AFSK1200 decoder already active.";
        dec_afsk1200->raise();
    }
    else
    {
        qDebug() << "Starting AFSK1200 decoder.";

        /* start sample sniffer */
        if (rx->start_sniffer(22050, DATA_BUFFER_SIZE) == receiver::STATUS_OK)
        {
            dec_afsk1200 = new Afsk1200Win(this);
            connect(dec_afsk1200, SIGNAL(windowClosed()), this, SLOT(afsk1200win_closed()));
            dec_afsk1200->show();

            dec_timer->start(100);
        }
        else
        {
            QMessageBox::warning(this, tr("Gqrx error"),
                                 tr("Error starting sample sniffer.\n"
                                    "Close all data decoders and try again."),
                                 QMessageBox::Ok, QMessageBox::Ok);
        }
    }
}


/*! \brief Destroy AFSK1200 decoder window got closed.
 *
 * This slot is connected to the windowClosed() signal of the AFSK1200 decoder
 * object. We need this to properly destroy the object, stop timeout and clean
 * up whatever need to be cleaned up.
 */
void MainWindow::afsk1200win_closed()
{
    /* stop cyclic processing */
    dec_timer->stop();
    rx->stop_sniffer();

    /* delete decoder object */
    delete dec_afsk1200;
    dec_afsk1200 = 0;
}


/*! \brief Cyclic processing for acquiring samples from receiver and
 *         processing them with data decoders (see dec_* objects)
 */
void MainWindow::decoderTimeout()
{
    float buffer[DATA_BUFFER_SIZE];
    unsigned int num;

    //qDebug() << "Process decoder";

    rx->get_sniffer_data(&buffer[0], num);
    if (dec_afsk1200)
    {
        dec_afsk1200->process_samples(&buffer[0], num);
    }
    /* else stop timeout and sniffer? */
}


/*! \brief Launch Gqrx google group website. */
void MainWindow::on_actionUserGroup_triggered()
{
    bool res = QDesktopServices::openUrl(QUrl("https://groups.google.com/forum/#!forum/gqrx",
                                              QUrl::TolerantMode));
    if (!res)
    {
        QMessageBox::warning(this, tr("Error"),
                             tr("Failed to open website:\n"
                                "https://groups.google.com/forum/#!forum/gqrx"),
                             QMessageBox::Close);
    }
}

/*! \brief Action: About Qthid
 *
 * This slot is called when the user activates the
 * Help|About menu item (or Gqrx|About on Mac)
 */
void MainWindow::on_actionAbout_triggered()
{
    QMessageBox::about(this, tr("About Gqrx"),
                       tr("<p>This is Gqrx %1</p>"
                          "<p>Copyright (C) 2011-2013 Alexandru Csete & contributors.</p>"
                          "<p>Gqrx is a software defined radio receiver powered by "
                          "<a href='http://www.gnuradio.org/'>GNU Radio</a> and the Qt toolkit. "
                          "<p>Gqrx uses the <a href='http://sdr.osmocom.org/trac/wiki/GrOsmoSDR'>GrOsmoSDR</a> "
                          "input source block and and works with any input device supported by it including:"
                          "<ul>"
                          "<li><a href='http://funcubedongle.com/'>Funcube Dongle Pro and Pro+</a></li>"
                          "<li><a href='http://sdr.osmocom.org/trac/wiki/rtl-sdr'>RTL2832U-based DVB-T tuners (rtlsdr and rtlsdr-tcp)</a></li>"
                          "<li><a href='http://www.ettus.com/'>Ettus Research USRP devices</a></li>"
                          "<li><a href='http://sdr.osmocom.org/trac/'>OsmoSDR devices</a></li>"
                          "<li><a href='https://greatscottgadgets.com/hackrf/'>HackRF Jawbreaker</a></li>"
                          "<li><a href='http://nuand.com/bladeRF'>Nuand bladeRF</a></li>"
                          "</ul></p>"
                          "<p>You can download the latest version from the "
                          "<a href='http://gqrx.dk/'>Gqrx website</a>."
                          "</p>"
                          "<p>"
                          "Gqrx is licensed under the <a href='http://www.gnu.org/licenses/gpl.html'>GNU General Public License</a>."
                          "</p>").arg(VERSION));
}

/*! \brief Action: About Qt
 *
 * This slot is called when the user activates the
 * Help|About Qt menu item (or Gqrx|About Qt on Mac)
 */
void MainWindow::on_actionAboutQt_triggered()
{
    QMessageBox::aboutQt(this, tr("About Qt"));
}<|MERGE_RESOLUTION|>--- conflicted
+++ resolved
@@ -184,11 +184,8 @@
     connect(uiDockFft, SIGNAL(gotoDemodFreq()), ui->plotter, SLOT(moveToDemodFreq()));
     connect(uiDockFft, SIGNAL(fftColorChanged(QColor)), this, SLOT(setFftColor(QColor)));
     connect(uiDockFft, SIGNAL(fftFillToggled(bool)), this, SLOT(setFftFill(bool)));
-<<<<<<< HEAD
+    connect(uiDockFft, SIGNAL(peakDetectionToggled(bool)), this, SLOT(setPeakDetection(bool)));
     connect(uiDockFreqTable, SIGNAL(newFrequency(qint64)), this, SLOT(setNewFrequency(qint64)));
-=======
-    connect(uiDockFft, SIGNAL(peakDetectionToggled(bool)), this, SLOT(setPeakDetection(bool)));
->>>>>>> 4498539d
 
     // restore last session
     if (!loadConfig(cfgfile, true))
@@ -263,7 +260,6 @@
     delete uiDockFft;
     //delete uiDockIqPlay;
     delete uiDockInputCtl;
-    delete uiDockFreqTable;
     delete rx;
     delete [] d_fftData;
     delete [] d_realFftData;
