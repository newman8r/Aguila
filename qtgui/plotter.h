/* -*- c++ -*- */
#ifndef PLOTTER_H
#define PLOTTER_H

#include <QtGui>
#include <QFrame>
#include <QImage>
#include <vector>
#include <QMap>

#define HORZ_DIVS_MAX 50 //12
#define MAX_SCREENSIZE 4096

#define PEAK_CLICK_MAX_H_DISTANCE 10 //Maximum horizontal distance of clicked point from peak
#define PEAK_CLICK_MAX_V_DISTANCE 20 //Maximum vertical distance of clicked point from peak
#define PEAK_H_TOLERANCE 2


class CPlotter : public QFrame
{
    Q_OBJECT

public:
    explicit CPlotter(QWidget *parent = 0);
    ~CPlotter();

    QSize minimumSizeHint() const;
    QSize sizeHint() const;

    //void SetSdrInterface(CSdrInterface* ptr){m_pSdrInterface = ptr;}
    void draw();		//call to draw new fft data onto screen plot
    void setRunningState(bool running) { m_Running = running; }
    void setClickResolution(int clickres) { m_ClickResolution = clickres; }
    void setFilterClickResolution(int clickres) { m_FilterClickResolution = clickres; }
    void setFilterBoxEnabled(bool enabled) { m_FilterBoxEnabled = enabled; }
    void setCenterLineEnabled(bool enabled) { m_CenterLineEnabled = enabled; }
    void setPercent2DScreen(int percent)
    {
        m_Percent2DScreen = percent;
        m_Size = QSize(0,0);
        resizeEvent(NULL);
    }

    void setNewFttData(double *fftData, int size);
    void setNewFttData(double *fftData, double *wfData, int size);

    void setCenterFreq(quint64 f);
    void setFreqUnits(qint32 unit) { m_FreqUnits = unit; }

    void setDemodCenterFreq(quint64 f) { m_DemodCenterFreq = f; }

    /*! \brief Move the filter to freq_hz from center. */
    void setFilterOffset(qint64 freq_hz)
    {
        m_DemodCenterFreq = m_CenterFreq + freq_hz;
        drawOverlay();
    }
    qint64 getFilterOffset(void)
    {
        return m_DemodCenterFreq - m_CenterFreq;
    }

    void setHiLowCutFrequencies(int LowCut, int HiCut)
    {
        m_DemodLowCutFreq = LowCut;
        m_DemodHiCutFreq = HiCut;
        drawOverlay();
    }

    void setDemodRanges(int FLowCmin, int FLowCmax, int FHiCmin, int FHiCmax, bool symetric);

    /* Shown bandwidth around SetCenterFreq() */
    void setSpanFreq(quint32 s)
    {
        if (s > 0 && s < INT_MAX) {
            m_Span = (qint32)s;
            setFftCenterFreq(m_FftCenter);
        }
        drawOverlay();
    }
    void updateOverlay() { drawOverlay(); }

    void setMaxDB(double max);
    void setMinDB(double min);
    void setMinMaxDB(double min, double max);

    void setFontSize(int points) { m_FontSize = points; }
    void setHdivDelta(int delta) { m_HdivDelta = delta; }
    void setVdivDelta(int delta) { m_VdivDelta = delta; }

    void setFreqDigits(int digits) { m_FreqDigits = digits>=0 ? digits : 0; }

    /* Determines full bandwidth. */
    void setSampleRate(double rate)
    {
        if (rate > 0.0)
        {
            m_SampleFreq = rate;
            drawOverlay();
        }
    }

    double getSampleRate(void)
    {
        return m_SampleFreq;
    }

    void setFftCenterFreq(qint64 f) {
        qint64 limit = ((qint64)m_SampleFreq + m_Span) / 2 - 1;
        m_FftCenter = qBound(-limit, f, limit);
    }

    int getNearestPeak(QPoint pt);

signals:
    void newCenterFreq(qint64 f);
    void newDemodFreq(qint64 freq, qint64 delta); /* delta is the offset from the center */
    void newLowCutFreq(int f);
    void newHighCutFreq(int f);
    void newFilterFreq(int low, int high);  /* substute for NewLow / NewHigh */

public slots:
    // zoom functions
    void resetHorizontalZoom(void);
    void moveToCenterFreq(void);
    void moveToDemodFreq(void);
    void setFftPlotColor(const QColor color);
    void setFftFill(bool enabled);
<<<<<<< HEAD
    void setPeakHold(bool enabled);
=======
    void setPeakDetection(bool enabled, double c);
>>>>>>> 4498539d

protected:
    //re-implemented widget event handlers
    void paintEvent(QPaintEvent *event);
    void resizeEvent(QResizeEvent* event);
    void mouseMoveEvent(QMouseEvent * event);
    void mousePressEvent(QMouseEvent * event);
    void mouseReleaseEvent(QMouseEvent * event);
    void wheelEvent( QWheelEvent * event );

private:
    enum eCapturetype {
        NONE,
        LEFT,
        CENTER,
        RIGHT,
        YAXIS,
        XAXIS
    };
    void drawOverlay();
    void makeFrequencyStrs();
    int xFromFreq(qint64 freq);
    qint64 freqFromX(int x);
    qint64 roundFreq(qint64 freq, int resolution);
    bool isPointCloseTo(int x, int xr, int delta){return ((x > (xr-delta) ) && ( x<(xr+delta)) );}
    void clampDemodParameters();

    void getScreenIntegerFFTData(qint32 plotHeight, qint32 plotWidth,
                                 double maxdB, double mindB,
                                 qint64 startFreq, qint64 stopFreq,
                                 double *inBuf, qint32 *outBuf,
                                 qint32 *maxbin, qint32 *minbin);

    bool m_PeakHoldActive;
    bool m_PeakHoldValid;
    qint32 m_fftbuf[MAX_SCREENSIZE];
    qint32 m_fftPeakHoldBuf[MAX_SCREENSIZE];
    double *m_fftData;     /*! pointer to incoming FFT data */
    double *m_wfData;
    int     m_fftDataSize;

    int m_XAxisYCenter;
    int m_YAxisWidth;

    eCapturetype m_CursorCaptured;
    QPixmap m_2DPixmap;
    QPixmap m_OverlayPixmap;
    QPixmap m_WaterfallPixmap;
    QColor m_ColorTbl[256];
    QSize m_Size;
    QString m_Str;
    QString m_HDivText[HORZ_DIVS_MAX+1];
    bool m_Running;
    bool m_DrawOverlay;
    qint64 m_CenterFreq;
    qint64 m_FftCenter;
    qint64 m_DemodCenterFreq;
    bool m_CenterLineEnabled;  /*!< Distinguish center line. */
    bool m_FilterBoxEnabled;   /*!< Draw filter box. */
    int m_DemodHiCutFreq;
    int m_DemodLowCutFreq;
    int m_DemodFreqX;		//screen coordinate x position
    int m_DemodHiCutFreqX;	//screen coordinate x position
    int m_DemodLowCutFreqX;	//screen coordinate x position
    int m_CursorCaptureDelta;
    int m_GrabPosition;
    int m_Percent2DScreen;

    int m_FLowCmin;
    int m_FLowCmax;
    int m_FHiCmin;
    int m_FHiCmax;
    bool m_symetric;

    int    m_HorDivs;   /*!< Current number of horizontal divisions. Calculated from width. */
    int    m_VerDivs;   /*!< Current number of vertical divisions. Calculated from height. */
    double m_MaxdB;
    double m_MindB;
    qint32 m_dBStepSize;
    qint32 m_Span;
    double m_SampleFreq;    /*!< Sample rate. */
    qint32 m_FreqUnits;
    int m_ClickResolution;
    int m_FilterClickResolution;

    int m_Xzero;
    int m_Yzero;  /*!< Used to measure mouse drag direction. */
    int m_FreqDigits;  /*!< Number of decimal digits in frequency strings. */

    int m_FontSize;  /*!< Font size in points. */
    int m_HdivDelta; /*!< Minimum distance in pixels between two horizontal grid lines (vertical division). */
    int m_VdivDelta; /*!< Minimum distance in pixels between two vertical grid lines (horizontal division). */

    quint32 m_LastSampleRate;

    QColor m_FftColor, m_FftCol0, m_FftCol1, m_PeakHoldColor;
    bool m_FftFill;

    double m_PeakDetection;
    QMap<int,int> m_Peaks;
};

#endif // PLOTTER_H<|MERGE_RESOLUTION|>--- conflicted
+++ resolved
@@ -126,11 +126,8 @@
     void moveToDemodFreq(void);
     void setFftPlotColor(const QColor color);
     void setFftFill(bool enabled);
-<<<<<<< HEAD
     void setPeakHold(bool enabled);
-=======
     void setPeakDetection(bool enabled, double c);
->>>>>>> 4498539d
 
 protected:
     //re-implemented widget event handlers
