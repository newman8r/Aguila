--- conflicted
+++ resolved
@@ -288,15 +288,14 @@
     emit fftFillToggled(checked);
 }
 
-<<<<<<< HEAD
-/*! peakHold check box toggled */
-void DockFft::on_peakHoldButton_stateChanged(int state)
-{
-    emit fftPeakHoldToggled(state!=0);
-=======
-/*! peakDetection check box toggled */
-void DockFft::on_peakDetectionButton_stateChanged(int state)
-{
-    emit peakDetectionToggled(state!=0);
->>>>>>> 4498539d
+/*! peakHold button toggled */
+void DockFft::on_peakHoldButton_toggled(bool checked)
+{
+    emit fftPeakHoldToggled(checked);
+}
+
+/*! peakDetection button toggled */
+void DockFft::on_peakDetectionButton_toggled(bool checked)
+{
+    emit peakDetectionToggled(checked);
 }